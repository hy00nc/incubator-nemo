/*
 * Licensed to the Apache Software Foundation (ASF) under one
 * or more contributor license agreements.  See the NOTICE file
 * distributed with this work for additional information
 * regarding copyright ownership.  The ASF licenses this file
 * to you under the Apache License, Version 2.0 (the
 * "License"); you may not use this file except in compliance
 * with the License.  You may obtain a copy of the License at
 *
 *   http://www.apache.org/licenses/LICENSE-2.0
 *
 * Unless required by applicable law or agreed to in writing,
 * software distributed under the License is distributed on an
 * "AS IS" BASIS, WITHOUT WARRANTIES OR CONDITIONS OF ANY
 * KIND, either express or implied.  See the License for the
 * specific language governing permissions and limitations
 * under the License.
 */
package org.apache.nemo.runtime.executor.data;

import net.jcip.annotations.ThreadSafe;
import org.apache.reef.tang.annotations.Parameter;
import org.slf4j.Logger;
import org.slf4j.LoggerFactory;
import org.apache.nemo.conf.JobConf;

import javax.inject.Inject;
import java.nio.ByteBuffer;
import java.util.List;
import java.util.NoSuchElementException;
import java.util.concurrent.ConcurrentLinkedQueue;

/**
 * The MemoryPoolAssigner assigns the memory that Nemo uses for writing data blocks from the {@link MemoryPool}.
 * Memory is represented in chunks of equal size. Consumers of off-heap memory acquire the memory by requesting
 * a number of {@link MemoryChunk} they need.
 *
 * MemoryPoolAssigner currently supports allocation of off-heap memory only.
 *
 * The MemoryPoolAssigner pre-allocates user-defined amount of memory at the start.
 * More memory can be allocated on-demand, but if there is no more memory to allocate, MemoryAllocationException
 * is thrown and the job fails. // TODO #397: Separation of JVM heap region and off-heap memory region
 */
@ThreadSafe
public class MemoryPoolAssigner {

  private static final Logger LOG = LoggerFactory.getLogger(MemoryPoolAssigner.class.getName());

  private final int chunkSize;

  private static final int MIN_CHUNK_SIZE_KB = 4;

  private final MemoryPool memoryPool;

  private final Object obj = new Object(); // for locks

  @Inject
  public MemoryPoolAssigner(@Parameter(JobConf.MemoryPoolSizeMb.class) final int memorySizeMb,
                            @Parameter(JobConf.ChunkSizeKb.class) final int chunkSizeKb) {
    if (chunkSizeKb < MIN_CHUNK_SIZE_KB) {
      throw new IllegalArgumentException("Chunk size too small. Minimum chunk size is 4KB");
    }
    final long numChunks = (long) memorySizeMb * 1024 / chunkSizeKb;
    if (numChunks > Integer.MAX_VALUE) {
      throw new IllegalArgumentException("Too many pages to allocate (exceeds MAX_INT)");
    }
<<<<<<< HEAD

    final int totalNumPages = (int) numChunks;
    if (totalNumPages < 1) {
      throw new IllegalArgumentException("The given amount of memory amounted to less than one page.");
    }

    this.memoryPool = new MemoryPool(totalNumPages, chunkSize);
  }

  /**
   * Allocates list of {@link MemoryChunk}s to target list.
   *
   * @param target    where the MemoryChunks are allocated
   * @param numChunks indicates the number of MemoryChunks
   * @throws MemoryAllocationException
   */
  public void allocateChunks(final List<MemoryChunk> target, final int numChunks, final boolean sequential)
    throws MemoryAllocationException {

    if (numChunks > (memoryPool.getNumOfAvailableMemoryChunks())) {
      throw new MemoryAllocationException("Could not allocate " + numChunks + " pages. Only "
        + (memoryPool.getNumOfAvailableMemoryChunks())
        + " pages are remaining.");
    }

    for (int i = numChunks; i > 0; i--) {
      MemoryChunk chunk = memoryPool.requestChunkFromPool(sequential);
      target.add(chunk);
=======
    if (numChunks < 1) {
      throw new IllegalArgumentException("The given amount of memory amounted to less than one chunk.");
>>>>>>> acd6b995
    }
    this.chunkSize = chunkSizeKb * 1024;
    this.memoryPool = new MemoryPool((int) numChunks, this.chunkSize);
  }

  /**
   * Returns a single {@link MemoryChunk} from {@link MemoryPool}.
   *
   * @param sequential whether the requested chunk is sequential.
   * @return a MemoryChunk
   * @throws MemoryAllocationException if fails to allocate MemoryChunk.
   */
  public MemoryChunk allocateChunk(final boolean sequential) throws MemoryAllocationException {
    return memoryPool.requestChunkFromPool(sequential);
  }

  /**
   * Returns all the MemoryChunks in the given List of MemoryChunks.
   *
   * @param target  the list of MemoryChunks to be returned to the memory pool.
   */
  public void returnChunksToPool(final List<MemoryChunk> target) {
    for (final MemoryChunk chunk: target) {
      memoryPool.returnChunkToPool(chunk);
    }
  }

  /**
<<<<<<< HEAD
   * Returns the chunk size.
   *
   * @return chunk size.
   */
  public int returnSize() {
    return chunkSize;
  }
  /**
=======
   * Returns the chunk size of the memory pool.
>>>>>>> acd6b995
   *
   * @return the chunk size in bytes.
   */
  public int getChunkSize() {
    return chunkSize;
  }

  /**
   * Memory pool that utilizes off-heap memory.
   * Supports pre-allocation of memory according to user specification.
   */
  @ThreadSafe
  private class MemoryPool {

    private final ConcurrentLinkedQueue<ByteBuffer> pool;
    private final int chunkSize;

    MemoryPool(final int numInitialChunks, final int chunkSize) {
      this.chunkSize = chunkSize;
      this.pool = new ConcurrentLinkedQueue<>();
      // pre-allocation
      for (int i = 0; i < numInitialChunks; i++) {
        pool.add(ByteBuffer.allocateDirect(chunkSize));
      }
    }

    void allocateNewChunk() {
      ByteBuffer memory = ByteBuffer.allocateDirect(chunkSize);
      pool.add(memory);
    }

    MemoryChunk requestChunkFromPool(final boolean sequential) throws MemoryAllocationException {
<<<<<<< HEAD
      if (available.isEmpty()) {
        return allocateNewChunk(true);
=======
      try {
        if (pool.isEmpty()) {
          allocateNewChunk();
        }
        ByteBuffer buf = pool.remove();
        return new MemoryChunk(buf, sequential);
      } catch (OutOfMemoryError e) {
        throw new MemoryAllocationException("Memory allocation failed due to lack of memory");
      } catch (NoSuchElementException e) {
        throw new MemoryAllocationException("Pool empty: Failed to retrieve memory chunk.");
>>>>>>> acd6b995
      }
    }

    /**
     * Returns MemoryChunk back to memory pool.
     *
     * @param chunk the target MemoryChunk to be returned to the pool.
     */
    void returnChunkToPool(final MemoryChunk chunk) {
      ByteBuffer buf = chunk.getBuffer();
      buf.clear();
      pool.add(buf);
      chunk.free();
    }
  }
}<|MERGE_RESOLUTION|>--- conflicted
+++ resolved
@@ -64,7 +64,6 @@
     if (numChunks > Integer.MAX_VALUE) {
       throw new IllegalArgumentException("Too many pages to allocate (exceeds MAX_INT)");
     }
-<<<<<<< HEAD
 
     final int totalNumPages = (int) numChunks;
     if (totalNumPages < 1) {
@@ -93,10 +92,6 @@
     for (int i = numChunks; i > 0; i--) {
       MemoryChunk chunk = memoryPool.requestChunkFromPool(sequential);
       target.add(chunk);
-=======
-    if (numChunks < 1) {
-      throw new IllegalArgumentException("The given amount of memory amounted to less than one chunk.");
->>>>>>> acd6b995
     }
     this.chunkSize = chunkSizeKb * 1024;
     this.memoryPool = new MemoryPool((int) numChunks, this.chunkSize);
@@ -125,18 +120,6 @@
   }
 
   /**
-<<<<<<< HEAD
-   * Returns the chunk size.
-   *
-   * @return chunk size.
-   */
-  public int returnSize() {
-    return chunkSize;
-  }
-  /**
-=======
-   * Returns the chunk size of the memory pool.
->>>>>>> acd6b995
    *
    * @return the chunk size in bytes.
    */
@@ -163,28 +146,17 @@
       }
     }
 
-    void allocateNewChunk() {
+    MemoryChunk allocateNewChunk(final boolean sequential) {
       ByteBuffer memory = ByteBuffer.allocateDirect(chunkSize);
-      pool.add(memory);
+      return new MemoryChunk(memory, sequential);
     }
 
     MemoryChunk requestChunkFromPool(final boolean sequential) throws MemoryAllocationException {
-<<<<<<< HEAD
       if (available.isEmpty()) {
         return allocateNewChunk(true);
-=======
-      try {
-        if (pool.isEmpty()) {
-          allocateNewChunk();
-        }
-        ByteBuffer buf = pool.remove();
-        return new MemoryChunk(buf, sequential);
-      } catch (OutOfMemoryError e) {
-        throw new MemoryAllocationException("Memory allocation failed due to lack of memory");
-      } catch (NoSuchElementException e) {
-        throw new MemoryAllocationException("Pool empty: Failed to retrieve memory chunk.");
->>>>>>> acd6b995
       }
+      ByteBuffer buf = available.remove();
+      return new MemoryChunk(buf, sequential);
     }
 
     /**
