/*
 * Licensed to the Apache Software Foundation (ASF) under one
 * or more contributor license agreements.  See the NOTICE file
 * distributed with this work for additional information
 * regarding copyright ownership.  The ASF licenses this file
 * to you under the Apache License, Version 2.0 (the
 * "License"); you may not use this file except in compliance
 * with the License.  You may obtain a copy of the License at
 *
 *   http://www.apache.org/licenses/LICENSE-2.0
 *
 * Unless required by applicable law or agreed to in writing,
 * software distributed under the License is distributed on an
 * "AS IS" BASIS, WITHOUT WARRANTIES OR CONDITIONS OF ANY
 * KIND, either express or implied.  See the License for the
 * specific language governing permissions and limitations
 * under the License.
 */
package org.apache.nemo.runtime.executor.data.partition;

import org.apache.nemo.runtime.executor.data.DirectByteBufferOutputStream;
import org.apache.nemo.runtime.executor.data.MemoryAllocationException;
import org.apache.nemo.runtime.executor.data.MemoryPoolAssigner;
import org.apache.nemo.common.coder.EncoderFactory;
import org.apache.nemo.runtime.executor.data.streamchainer.Serializer;
import org.slf4j.Logger;
import org.slf4j.LoggerFactory;

import javax.annotation.Nullable;
import java.io.IOException;
import java.io.OutputStream;
import java.nio.ByteBuffer;
import java.util.ArrayList;
import java.util.List;

import static org.apache.nemo.runtime.executor.data.DataUtil.buildOutputStream;

/**
 * A collection of data elements. The data is stored as an array of bytes.
 * This is a unit of read / write towards {@link org.apache.nemo.runtime.executor.data.block.Block}s.
 * Releasing the memory(either off-heap or on-heap) occurs on block deletion.
 * TODO #396: Refactoring SerializedPartition into multiple classes
 *
 * @param <K> the key type of its partitions.
 */
public final class SerializedPartition<K> implements Partition<byte[], K> {
  private static final Logger LOG = LoggerFactory.getLogger(SerializedPartition.class.getName());

  private final K key;
  private volatile byte[] serializedData;
  private volatile int length;
  private volatile boolean committed;
  // Will be null when the partition is committed when it is constructed.
  @Nullable
  private final DirectByteBufferOutputStream bytesOutputStream;
  @Nullable
  private final OutputStream wrappedStream;
  @Nullable
  private final EncoderFactory.Encoder encoder;
  private volatile List<ByteBuffer> dataList;
  private final boolean offheap;

  /**
   * Creates a serialized {@link Partition} without actual data.
   * Data can be written to this partition until it is committed.
   *
   * @param key        the key of this partition.
   * @param serializer the serializer to be used to serialize data.
   * @param memoryPoolAssigner  the memory pool assigner for memory allocation.
   * @throws IOException if fail to chain the output stream.
   * @throws MemoryAllocationException  if fail to allocate memory.
   */
  public SerializedPartition(final K key,
                             final Serializer serializer,
                             final MemoryPoolAssigner memoryPoolAssigner) throws IOException,
                                                                          MemoryAllocationException {
    this.key = key;
    this.serializedData = new byte[0];
    this.length = 0;
    this.committed = false;
    this.bytesOutputStream = new DirectByteBufferOutputStream(memoryPoolAssigner);
    this.wrappedStream = buildOutputStream(bytesOutputStream, serializer.getEncodeStreamChainers());
    this.encoder = serializer.getEncoderFactory().create(wrappedStream);
    this.offheap = true;
  }

  /**
   * Creates a serialized {@link Partition} with actual data residing in on-heap region.
   * Data cannot be written to this partition after the construction.
   *
   * @param key            the key.
   * @param serializedData the serialized data.
   * @param length         the length of the actual serialized data. (It can be different with serializedData.length)
   */
  public SerializedPartition(final K key,
                             final byte[] serializedData,
                             final int length) {
    this.key = key;
    this.serializedData = serializedData;
    this.length = length;
    this.committed = true;
    this.bytesOutputStream = null;
    this.wrappedStream = null;
    this.encoder = null;
    this.offheap = false;
  }

  /**
   * Creates a serialized {@link Partition} with actual data residing in off-heap region.
   * Data cannot be written to this partition after the construction.
   *
   * @param key               the key.
   * @param serializedBufList the serialized data in list list of {@link ByteBuffer}s.
   * @param length            the length of the actual serialized data. (It can be different with serializedData.length)
   */
  public SerializedPartition(final K key,
                             final List<ByteBuffer> serializedBufList,
                             final int length) {
    this.key = key;
    this.dataList = serializedBufList;
    this.length = length;
    this.committed = true;
    this.bytesOutputStream = null;
    this.wrappedStream = null;
    this.encoder = null;
    this.offheap = true;
  }

  /**
   * Writes an element to non-committed partition.
   *
   * @param element element to write.
   * @throws IOException if the partition is already committed.
   */
  @Override
  public void write(final Object element) throws IOException {
    if (committed) {
      throw new IOException("The partition is already committed!");
    } else {
      try {
        encoder.encode(element);
      } catch (final IOException e) {
        wrappedStream.close();
      }
    }
  }

  /**
   * Commits a partition to prevent further data write.
   *
   * @throws IOException if fail to commit partition.
   */
  @Override
  public void commit() throws IOException {
    if (!committed) {
      // We need to close wrappedStream on here, because DirectByteArrayOutputStream:getBufDirectly() returns
      // inner buffer directly, which can be an unfinished(not flushed) buffer.
      wrappedStream.close();
      this.dataList = bytesOutputStream.getDirectByteBufferList();
      try {
        this.length = bytesOutputStream.size();
      } catch (final IllegalAccessException e) {
        throw new IOException();
      }
      bytesOutputStream.release();
      this.committed = true;
    }
  }

  /**
   * @return the key value.
   */
  @Override
  public K getKey() {
    return key;
  }

  /**
   * @return whether the data in this {@link Partition} is serialized or not.
   */
  @Override
  public boolean isSerialized() {
    return true;
  }

  /**
   * This method should only be used when this partition is residing in on-heap region.
   *
   * @return the serialized data.
   * @throws IOException if the partition is not committed yet.
   */
  @Override
  public byte[] getData() throws IOException {
    if (!committed) {
      throw new IOException("The partition is not committed yet!");
    } else if (offheap) {
      throw new RuntimeException("This partition does not have on-heap data");
    } else {
      return serializedData;
    }
  }

  /**
   * This method is used to emit the output as {@link SerializedPartition}.
   *
   * @return the serialized data in list of {@link ByteBuffer}s
   * @throws IOException if the partition is not committed yet.
   */
  public List<ByteBuffer> getDirectBufferList() throws IOException {
    if (!committed) {
      throw new IOException("The partition is not committed yet!");
    } else {
      List<ByteBuffer> result = new ArrayList<>(dataList.size());
      for (final ByteBuffer buffer : dataList) {
        final ByteBuffer dupBuffer = buffer.duplicate();
        result.add(dupBuffer);
      }
      return result;
    }
  }

  /**
   * @return the length of the actual data.
   * @throws IOException if the partition is not committed yet.
   */
  public int getLength() throws IOException {
    if (!committed) {
      throw new IOException("The partition is not committed yet!");
    } else {
      return length;
    }
  }

  /**
   * @return whether this {@code SerializedPartition} is residing in off-heap region.
   */
  public boolean isOffheap() {
    return offheap;
  }

  /**
   * Releases the off-heap memory that this SerializedPartition holds.
   */
  public void release() {
<<<<<<< HEAD
    if (offheap) {
      bytesOutputStream.release();
    }
=======
>>>>>>> 574a6e76
  }
}<|MERGE_RESOLUTION|>--- conflicted
+++ resolved
@@ -242,11 +242,8 @@
    * Releases the off-heap memory that this SerializedPartition holds.
    */
   public void release() {
-<<<<<<< HEAD
     if (offheap) {
       bytesOutputStream.release();
     }
-=======
->>>>>>> 574a6e76
   }
 }