/*
 * Licensed to the Apache Software Foundation (ASF) under one
 * or more contributor license agreements.  See the NOTICE file
 * distributed with this work for additional information
 * regarding copyright ownership.  The ASF licenses this file
 * to you under the Apache License, Version 2.0 (the
 * "License"); you may not use this file except in compliance
 * with the License.  You may obtain a copy of the License at
 *
 *   http://www.apache.org/licenses/LICENSE-2.0
 *
 * Unless required by applicable law or agreed to in writing,
 * software distributed under the License is distributed on an
 * "AS IS" BASIS, WITHOUT WARRANTIES OR CONDITIONS OF ANY
 * KIND, either express or implied.  See the License for the
 * specific language governing permissions and limitations
 * under the License.
 */
package org.apache.nemo.runtime.executor.data.partition;

import org.apache.nemo.runtime.executor.data.DirectByteBufferOutputStream;
import org.apache.nemo.runtime.executor.data.MemoryAllocationException;
import org.apache.nemo.runtime.executor.data.MemoryPoolAssigner;
import org.apache.nemo.common.coder.EncoderFactory;
import org.apache.nemo.runtime.executor.data.streamchainer.Serializer;
import org.slf4j.Logger;
import org.slf4j.LoggerFactory;

import javax.annotation.Nullable;
import java.io.IOException;
import java.io.OutputStream;
import java.nio.ByteBuffer;
import java.util.ArrayList;
import java.util.List;

import static org.apache.nemo.runtime.executor.data.DataUtil.buildOutputStream;

/**
 * A collection of data elements. The data is stored as an array of bytes.
 * This is a unit of read / write towards {@link org.apache.nemo.runtime.executor.data.block.Block}s.
 * Releasing the memory(either off-heap or on-heap) occurs on block deletion.
 * TODO #396: Refactoring SerializedPartition into multiple classes
 *
 * @param <K> the key type of its partitions.
 */
public final class SerializedPartition<K> implements Partition<byte[], K> {
  private static final Logger LOG = LoggerFactory.getLogger(SerializedPartition.class.getName());

  private final K key;
  private volatile byte[] serializedData;
  private volatile int length;
  private volatile boolean committed;
  // Will be null when the partition is committed when it is constructed.
  @Nullable
  private final DirectByteBufferOutputStream bytesOutputStream;
  @Nullable
  private final OutputStream wrappedStream;
  @Nullable
  private final EncoderFactory.Encoder encoder;
  private volatile List<ByteBuffer> dataList;
  private final boolean offheap;

  /**
   * Creates a serialized {@link Partition} without actual data.
   * Data can be written to this partition until it is committed.
   *
   * @param key        the key of this partition.
   * @param serializer the serializer to be used to serialize data.
   * @param memoryPoolAssigner  the memory pool assigner for memory allocation.
   * @throws IOException if fail to chain the output stream.
   * @throws MemoryAllocationException  if fail to allocate memory.
   */
  public SerializedPartition(final K key,
                             final Serializer serializer,
<<<<<<< HEAD
                             final MemoryPoolAssigner memoryPoolAssigner) throws IOException, MemoryAllocationException {
=======
                             final MemoryPoolAssigner memoryPoolAssigner) throws IOException,
                                                                          MemoryAllocationException {
>>>>>>> acd6b995
    this.key = key;
    this.serializedData = new byte[0];
    this.length = 0;
    this.committed = false;
    this.bytesOutputStream = new DirectByteBufferOutputStream(memoryPoolAssigner);
    this.wrappedStream = buildOutputStream(bytesOutputStream, serializer.getEncodeStreamChainers());
    this.encoder = serializer.getEncoderFactory().create(wrappedStream);
    this.offheap = true;
  }

  /**
   * Creates a serialized {@link Partition} with actual data residing in on-heap region.
   * Data cannot be written to this partition after the construction.
   *
   * @param key            the key.
   * @param serializedData the serialized data.
   * @param length         the length of the actual serialized data. (It can be different with serializedData.length)
   */
  public SerializedPartition(final K key,
                             final byte[] serializedData,
                             final int length) {
    this.key = key;
    this.serializedData = serializedData;
    this.length = length;
    this.committed = true;
    this.bytesOutputStream = null;
    this.wrappedStream = null;
    this.encoder = null;
    this.offheap = false;
  }

  /**
   * Creates a serialized {@link Partition} with actual data residing in off-heap region.
   * Data cannot be written to this partition after the construction.
   *
   * @param key               the key.
   * @param serializedBufList the serialized data in list list of {@link ByteBuffer}s.
   * @param length            the length of the actual serialized data. (It can be different with serializedData.length)
   */
  public SerializedPartition(final K key,
                             final List<ByteBuffer> serializedBufList,
                             final int length) {
    this.key = key;
    this.dataList = serializedBufList;
    this.length = length;
    this.committed = true;
    this.bytesOutputStream = null;
    this.wrappedStream = null;
    this.encoder = null;
    this.offheap = true;
  }

  /**
   * Writes an element to non-committed partition.
   *
   * @param element element to write.
   * @throws IOException if the partition is already committed.
   */
  @Override
  public void write(final Object element) throws IOException {
    if (committed) {
      throw new IOException("The partition is already committed!");
    } else {
      try {
        encoder.encode(element);
      } catch (final IOException e) {
        wrappedStream.close();
      }
    }
  }

  /**
   * Commits a partition to prevent further data write.
   *
   * @throws IOException if fail to commit partition.
   */
  @Override
  public void commit() throws IOException {
    if (!committed) {
      // We need to close wrappedStream on here, because DirectByteArrayOutputStream:getBufDirectly() returns
      // inner buffer directly, which can be an unfinished(not flushed) buffer.
      wrappedStream.close();
      this.dataList = bytesOutputStream.getDirectByteBufferList();
      try {
        this.length = bytesOutputStream.size();
      } catch (final IllegalAccessException e) {
        throw new IOException();
      }
      this.committed = true;
    }
  }

  /**
   * @return the key value.
   */
  @Override
  public K getKey() {
    return key;
  }

  /**
   * @return whether the data in this {@link Partition} is serialized or not.
   */
  @Override
  public boolean isSerialized() {
    return true;
  }

  /**
   * This method should only be used when this partition is residing in on-heap region.
   *
   * @return the serialized data.
   * @throws IOException if the partition is not committed yet.
   */
  @Override
  public byte[] getData() throws IOException {
    if (!committed) {
      throw new IOException("The partition is not committed yet!");
    } else if (offheap) {
      throw new RuntimeException("This partition does not have on-heap data");
    } else {
      return serializedData;
    }
  }

  /**
   * This method is used to emit the output as {@link SerializedPartition}.
   *
   * @return the serialized data in list of {@link ByteBuffer}s
   * @throws IOException if the partition is not committed yet.
   */
  public List<ByteBuffer> getDirectBufferList() throws IOException {
    if (!committed) {
      throw new IOException("The partition is not committed yet!");
    } else {
      List<ByteBuffer> result = new ArrayList<>(dataList.size());
      for (final ByteBuffer buffer : dataList) {
        final ByteBuffer dupBuffer = buffer.duplicate();
        result.add(dupBuffer);
      }
      return result;
    }
  }

  /**
   * @return the length of the actual data.
   * @throws IOException if the partition is not committed yet.
   */
  public int getLength() throws IOException {
    if (!committed) {
      throw new IOException("The partition is not committed yet!");
    } else {
      return length;
    }
  }

  /**
   * @return whether this {@code SerializedPartition} is residing in off-heap region.
   */
  public boolean isOffheap() {
    return offheap;
  }

  /**
   * Releases the off-heap memory that this SerializedPartition holds.
   */
  public void release() {
    if (offheap) {
      bytesOutputStream.release();
    }
  }
}<|MERGE_RESOLUTION|>--- conflicted
+++ resolved
@@ -72,12 +72,7 @@
    */
   public SerializedPartition(final K key,
                              final Serializer serializer,
-<<<<<<< HEAD
                              final MemoryPoolAssigner memoryPoolAssigner) throws IOException, MemoryAllocationException {
-=======
-                             final MemoryPoolAssigner memoryPoolAssigner) throws IOException,
-                                                                          MemoryAllocationException {
->>>>>>> acd6b995
     this.key = key;
     this.serializedData = new byte[0];
     this.length = 0;
