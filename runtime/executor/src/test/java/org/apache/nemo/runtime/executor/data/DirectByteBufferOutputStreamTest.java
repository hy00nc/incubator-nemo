/*
 * Licensed to the Apache Software Foundation (ASF) under one
 * or more contributor license agreements.  See the NOTICE file
 * distributed with this work for additional information
 * regarding copyright ownership.  The ASF licenses this file
 * to you under the Apache License, Version 2.0 (the
 * "License"); you may not use this file except in compliance
 * with the License.  You may obtain a copy of the License at
 *
 *   http://www.apache.org/licenses/LICENSE-2.0
 *
 * Unless required by applicable law or agreed to in writing,
 * software distributed under the License is distributed on an
 * "AS IS" BASIS, WITHOUT WARRANTIES OR CONDITIONS OF ANY
 * KIND, either express or implied.  See the License for the
 * specific language governing permissions and limitations
 * under the License.
 */
package org.apache.nemo.runtime.executor.data;

import org.apache.commons.lang.RandomStringUtils;
import org.junit.Before;
import org.junit.Test;

import java.io.IOException;
import java.nio.ByteBuffer;
import java.util.Arrays;
import java.util.List;

import static org.junit.Assert.assertEquals;

/**
 * Tests {@link DirectByteBufferOutputStream}.
 */
public class DirectByteBufferOutputStreamTest {
  private DirectByteBufferOutputStream outputStream;
<<<<<<< HEAD
  private MemoryPoolAssigner memoryPoolAssigner;

  @Before
  public void setup() throws MemoryAllocationException {
    memoryPoolAssigner = new MemoryPoolAssigner(1024 * 32, 4 * 1024);
=======
  private static final MemoryPoolAssigner memoryPoolAssigner = new MemoryPoolAssigner(1, 32);

  @Before
  public void setup() throws MemoryAllocationException {
>>>>>>> acd6b995
    outputStream = new DirectByteBufferOutputStream(memoryPoolAssigner);
  }

  @Test
  public void testSingleWrite() throws IOException, IllegalAccessException {
    int value = 1;
    outputStream.write(value);
    assertEquals(value, outputStream.toByteArray()[0]);
    outputStream.release();
  }

  @Test
  public void testWrite() throws IOException, IllegalAccessException {
    String value = "value";
    outputStream.write(value.getBytes());
    assertEquals(value, new String(outputStream.toByteArray()));
    outputStream.release();
  }

  @Test
  public void testReWrite() throws IOException, IllegalAccessException {
    String value1 = "value1";
    String value2 = "value2";
    outputStream.write(value1.getBytes());
    assertEquals(value1, new String(outputStream.toByteArray()));
    outputStream.write(value2.getBytes());
    assertEquals(value1+value2, new String(outputStream.toByteArray()));
    outputStream.release();
  }

  @Test
  public void testReRead() throws IOException, IllegalAccessException {
    String value = "value";
    outputStream.write(value.getBytes());
    assertEquals(value, new String(outputStream.toByteArray()));
    assertEquals(value, new String(outputStream.toByteArray()));
    outputStream.release();
  }

  @Test
  public void testLongWrite() throws IOException, IllegalAccessException {
    String value = RandomStringUtils.randomAlphanumeric(10000);
    outputStream.write(value.getBytes());
    assertEquals(value,new String(outputStream.toByteArray()));
    outputStream.release();
  }

  @Test
  public void testLongReWrite() throws IOException, IllegalAccessException {
    String value1 = RandomStringUtils.randomAlphanumeric(10000);
    String value2 = RandomStringUtils.randomAlphanumeric(5000);
    outputStream.write(value1.getBytes());
    assertEquals(value1, new String(outputStream.toByteArray()));
    outputStream.write(value2.getBytes());
    assertEquals(value1+value2, new String(outputStream.toByteArray()));
    outputStream.release();
  }

  @Test
  public void testLongReRead() throws IOException, IllegalAccessException {
    String value = RandomStringUtils.randomAlphanumeric(10000);
    outputStream.write(value.getBytes());
    assertEquals(value, new String(outputStream.toByteArray()));
    assertEquals(value, new String(outputStream.toByteArray()));
    outputStream.release();
  }

  @Test
  public void testGetDirectBufferList() throws IOException, IllegalAccessException {
    String value = RandomStringUtils.randomAlphanumeric(10000);
    outputStream.write(value.getBytes());
    byte[] totalOutput = outputStream.toByteArray();
    List<ByteBuffer> bufList = outputStream.getDirectByteBufferList();
    int offset = 0;
    int byteToRead;
    for (final ByteBuffer temp : bufList) {
      byteToRead = temp.remaining();
      byte[] output = new byte[byteToRead];
      temp.get(output, 0, byteToRead);
      byte[] expected = Arrays.copyOfRange(totalOutput, offset, offset+byteToRead);
      assertEquals(new String(expected), new String(output));
      offset += byteToRead;
    }
    outputStream.release();
  }
}<|MERGE_RESOLUTION|>--- conflicted
+++ resolved
@@ -34,18 +34,10 @@
  */
 public class DirectByteBufferOutputStreamTest {
   private DirectByteBufferOutputStream outputStream;
-<<<<<<< HEAD
-  private MemoryPoolAssigner memoryPoolAssigner;
-
-  @Before
-  public void setup() throws MemoryAllocationException {
-    memoryPoolAssigner = new MemoryPoolAssigner(1024 * 32, 4 * 1024);
-=======
   private static final MemoryPoolAssigner memoryPoolAssigner = new MemoryPoolAssigner(1, 32);
 
   @Before
   public void setup() throws MemoryAllocationException {
->>>>>>> acd6b995
     outputStream = new DirectByteBufferOutputStream(memoryPoolAssigner);
   }
 
